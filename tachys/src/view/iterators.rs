--- conflicted
+++ resolved
@@ -329,12 +329,8 @@
         }
         if escape {
             buf.push_str("<!>");
-        }
-<<<<<<< HEAD
-=======
-        buf.push_str("<!>");
-        *position = Position::NextChild;
->>>>>>> 42988b1b
+            *position = Position::NextChild;
+        }
     }
 
     fn to_html_async_with_buf<const OUT_OF_ORDER: bool>(
@@ -366,14 +362,10 @@
                 extra_attrs.clone(),
             );
         }
-<<<<<<< HEAD
         if escape {
             buf.push_sync("<!>");
-        }
-=======
-        buf.push_sync("<!>");
-        *position = Position::NextChild;
->>>>>>> 42988b1b
+            *position = Position::NextChild;
+        }
     }
 
     fn hydrate<const FROM_SERVER: bool>(
