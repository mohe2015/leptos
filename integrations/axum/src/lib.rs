--- conflicted
+++ resolved
@@ -332,8 +332,6 @@
                 let site_root = &options.site_root;
                 let pkg_path = &options.site_pkg_dir;
 
-<<<<<<< HEAD
-=======
                 // We need to do some logic to check if the site_root is pkg
                 // if it is, then we need to not add pkg_path. This would mean
                 // the site was built with cargo run and not cargo-leptos
@@ -342,7 +340,6 @@
                     _ => format!("{site_root}/{pkg_path}"),
                 };
 
->>>>>>> 1d251342
                 let output_name = &options.output_name;
 
                 // Because wasm-pack adds _bg to the end of the WASM filename, and we want to mantain compatibility with it's default options
